--- conflicted
+++ resolved
@@ -100,12 +100,8 @@
       downVotes: [],
     };
 
-<<<<<<< HEAD
     const res = await addAnswer.addAnswer(questionID, answer);
-=======
-    const res = await addAnswer(questionID, answer);
 
->>>>>>> 6319f87e
     if (res && res._id) {
       navigate(`/question/${questionID}`);
     }
