--- conflicted
+++ resolved
@@ -2,7 +2,7 @@
 import React, { useEffect, useState } from 'react';
 import './index.css';
 import useProfileSettings from '../../hooks/useProfileSettings';
-<<<<<<< HEAD
+import InterestsCard from './InterestsCard';
 import {
   getTop10Leaderboard,
   getUserRank,
@@ -15,9 +15,6 @@
   dateJoined?: string;
   // Add other fields as needed...
 }
-=======
-import InterestsCard from './InterestsCard';
->>>>>>> dde81bfc
 
 const ProfileSettings: React.FC = () => {
   const {
@@ -145,14 +142,13 @@
               {userData.dateJoined ? new Date(userData.dateJoined).toLocaleDateString() : 'N/A'}
             </p>
 
-<<<<<<< HEAD
-            {/* Reset Password Section */}
-=======
             {/* ---- Interests/Preferences Section ---- */}
             {canEditProfile && <InterestsCard />}
 
-            {/* ---- Reset Password Section ---- */}
->>>>>>> dde81bfc
+            {/* ---- Interests/Preferences Section ---- */}
+            {canEditProfile && <InterestsCard />}
+
+            {/* Reset Password Section */}
             {canEditProfile && (
               <>
                 <h4>Reset Password</h4>
