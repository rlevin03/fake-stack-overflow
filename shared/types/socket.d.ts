--- conflicted
+++ resolved
@@ -103,11 +103,9 @@
   gameError: (error: GameErrorPayload) => void;
   chatUpdate: (chat: ChatUpdatePayload) => void;
   sessionUpdate: (payload: SessionUpdatePayload) => void;
-<<<<<<< HEAD
-=======
+
   badgeNotification: (notification: BadgeNotificationPayload) => void;
 
->>>>>>> a1574c9f
   // --- NEW EVENTS FOR LEADERBOARD ---
   userRankResponse: (payload: { rank: number }) => void;
   top10Response: (payload: { username: string; points: number }[]) => void;
