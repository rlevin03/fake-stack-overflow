--- conflicted
+++ resolved
@@ -6,11 +6,7 @@
  * This schema defines the structure for storing badges in the database.
  * Each badge includes the following fields:
  * - `progress`: The progress towards earning the badge.
-<<<<<<< HEAD
- * - `attained`: A boolean indicating if the badge has been attaine
-=======
  * - `attained`: A boolean indicating if the badge has been attained.
->>>>>>> c88dd057
  * - `name`: The name of the badge.
  * - `description`: A brief description of the badge.
  */
