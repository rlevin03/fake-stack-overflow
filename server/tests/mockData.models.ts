--- conflicted
+++ resolved
@@ -197,22 +197,13 @@
   username: 'user1',
   password: 'password',
   dateJoined: new Date('2024-12-03'),
-<<<<<<< HEAD
-  badges: [],
-  preferences: [],
-  aiToggler: false,
-  pointsHistory: [],
-  hideRanking: false,
-  lastActive: new Date(),
-=======
-  badges: [],           // Array of ObjectId
-  biography: '',        // Optionally empty string (or undefined)
-  preferences: [],      // Array of numbers (or preset numbers)
+  badges: [], // Array of ObjectId
+  biography: '', // Optionally empty string (or undefined)
+  preferences: [], // Array of numbers (or preset numbers)
   aiToggler: false,
   pointsHistory: [],
   hideRanking: false,
   lastActive: new Date('2024-12-03'),
->>>>>>> 12e9b626
 };
 
 // Fix safeUser as an Omit of password from DatabaseUser
