import mongoose from 'mongoose';
import UserModel from '../../models/users.model';
import QuestionModel from '../../models/questions.model';
import {
<<<<<<< HEAD
  deleteUserByUsername,
  getUserByUsername,
  getUsersList,
  loginUser,
  saveUser,
  updateUser,
  getTop10ByPoints,
  getRankForUser,
  updateUserPreferences,
  getUserRecommendations,
  appendPointsHistory,
  getPointsHistory,
=======
  getTop10ByPoints,
  getRankForUser,
  updateUserPreferences,
  appendPointsHistory,
  getPointsHistory,
  getUserRecommendations,
>>>>>>> 12e9b626
  decayInactiveUserPoints,
} from '../../services/user.service';
import { SafeDatabaseUser } from '../../types/types';
import { user, safeUser } from '../mockData.models';

// eslint-disable-next-line @typescript-eslint/no-var-requires
const mockingoose = require('mockingoose');

beforeEach(() => {
  mockingoose.resetAll();
});

describe('User Service - Extended Coverage', () => {
  it('should retrieve top 10 users by points', async () => {
    mockingoose(UserModel).toReturn([safeUser], 'find');
<<<<<<< HEAD

    const retrievedUsers = (await getUsersList()) as SafeDatabaseUser[];

    expect(retrievedUsers[0].username).toEqual(safeUser.username);
    expect(retrievedUsers[0].dateJoined).toEqual(safeUser.dateJoined);
  });

  it('should throw an error if there is an error while searching the database', async () => {
    mockingoose(UserModel).toReturn(new Error('Error finding document'), 'find');

    const getUsersError = await getUsersList();

    expect('error' in getUsersError).toBe(true);
=======
    const result = await getTop10ByPoints();
    expect(Array.isArray(result)).toBe(true);
  });

  it('should return error if getTop10ByPoints fails', async () => {
    mockingoose(UserModel).toReturn(new Error('DB error'), 'find');
    const result = await getTop10ByPoints();
    expect('error' in result).toBe(true);
>>>>>>> 12e9b626
  });

  it('should retrieve rank for user', async () => {
    mockingoose(UserModel).toReturn(user, 'findOne');
    mockingoose(UserModel).toReturn(5, 'countDocuments');
    const result = await getRankForUser(user.username);
    expect('rank' in result).toBe(true);
  });

  it('should return error if user not found for rank', async () => {
    mockingoose(UserModel).toReturn(null, 'findOne');
    const result = await getRankForUser(user.username);
    expect('error' in result).toBe(true);
  });

  it('should update preferences successfully', async () => {
    const updatedPreferencesUser: any = {
      _id: safeUser._id,
      preferences: [...safeUser.preferences], // start with existing prefs
      save: jest.fn().mockResolvedValue(undefined),
      toObject(this: any) {
        // expose current (possibly mutated) preferences
        return { ...safeUser, preferences: this.preferences };
      },
    };

    mockingoose(UserModel).toReturn(updatedPreferencesUser, 'findOne');

    const result = await updateUserPreferences(
      safeUser._id.toString(),
      [{ index: 0, value: 2 }],
    );

    expect((result as SafeDatabaseUser).preferences[0]).toBe(2);
  });

  it('should append points history', async () => {
    mockingoose(UserModel).toReturn(
      { ...safeUser, pointsHistory: ['initial'] },
      'findOneAndUpdate',
    );
    const result = (await appendPointsHistory(
      safeUser._id.toString(),
      'test',
    )) as SafeDatabaseUser;
    expect(result.pointsHistory).toContain('initial');
  });

<<<<<<< HEAD
  it('should throw an error if a database error while deleting', async () => {
    mockingoose(UserModel).toReturn(new Error('Error deleting object'), 'findOneAndDelete');

    const deletedError = await deleteUserByUsername(user.username);

    expect('error' in deletedError).toBe(true);
  });
});

describe('updateUser', () => {
  const updatedUser: User = {
    ...user,
    password: 'newPassword',
  };

  const safeUpdatedUser: SafeDatabaseUser = {
    _id: new mongoose.Types.ObjectId(),
    username: user.username,
    dateJoined: user.dateJoined,
    points: 0,
    badges: [],
    preferences: [],
    aiToggler: false,
    pointsHistory: [],
    hideRanking: false,
    lastActive: new Date(),
  };

  const updates: Partial<User> = {
    password: 'newPassword',
  };

  beforeEach(() => {
    mockingoose.resetAll();
  });

  it('should return the updated user when updated succesfully', async () => {
    mockingoose(UserModel).toReturn(safeUpdatedUser, 'findOneAndUpdate');

    const result = (await updateUser(user.username, updates)) as SafeDatabaseUser;

    expect(result.username).toEqual(user.username);
    expect(result.username).toEqual(updatedUser.username);
    expect(result.dateJoined).toEqual(user.dateJoined);
    expect(result.dateJoined).toEqual(updatedUser.dateJoined);
  });

  it('should throw an error if the username is not found', async () => {
=======
  it('should return error if user not found for appendPointsHistory', async () => {
>>>>>>> 12e9b626
    mockingoose(UserModel).toReturn(null, 'findOneAndUpdate');
    const result = await appendPointsHistory(safeUser._id.toString(), 'test');
    expect('error' in result).toBe(true);
  });

  it('should retrieve points history', async () => {
    mockingoose(UserModel).toReturn({ pointsHistory: ['x'] }, 'findOne');
    const result = await getPointsHistory(user.username);
    expect(Array.isArray(result)).toBe(true);
  });

  it('should return error if getPointsHistory user not found', async () => {
    mockingoose(UserModel).toReturn(null, 'findOne');
    const result = await getPointsHistory(user.username);
    expect('error' in result).toBe(true);
  });

  it('should retrieve user recommendations (mocked)', async () => {
    const mockedUser = {
      ...user,
      preferences: Array(1000).fill(1),
      username: user.username,
    };

    // Service uses findById ➜ op name 'findOne'
    mockingoose(UserModel).toReturn(mockedUser, 'findOne');

    mockingoose(QuestionModel).toReturn(
      [
        {
          tags: [{ name: 'javascript' }],
          views: [],
        },
      ],
      'find',
    );

    const result = await getUserRecommendations(safeUser._id.toString());
    expect(Array.isArray(result)).toBe(true);
  });

  it('should call decayInactiveUserPoints without error', async () => {
    const now = Date.now();
    const lastActive = new Date(now - 61 * 24 * 60 * 60 * 1000); // 61 days ago
    const testUser = {
      ...user,
      lastActive,
      points: 100,
      _id: new mongoose.Types.ObjectId(),
    };

    mockingoose(UserModel).toReturn([testUser], 'find');
    mockingoose(UserModel).toReturn(testUser, 'updateOne');

    await expect(decayInactiveUserPoints()).resolves.toBeUndefined();
  });
});

describe('getTop10ByPoints', () => {
  beforeEach(() => {
    mockingoose.resetAll();
  });

  it('should return the top 10 users by points', async () => {
    const top10Users = Array(10).fill(safeUser);
    mockingoose(UserModel).toReturn(top10Users, 'find');

    const result = await getTop10ByPoints();
    if (Array.isArray(result)) {
      expect(result).toHaveLength(10);
      expect(result[0].username).toEqual(safeUser.username);
    } else {
      throw new Error('Expected array result');
    }
  });

  it('should return an error if there is a database error', async () => {
    mockingoose(UserModel).toReturn(new Error('Error finding documents'), 'find');

    const result = await getTop10ByPoints();

    expect('error' in result).toBe(true);
  });
});

describe('getRankForUser', () => {
  beforeEach(() => {
    mockingoose.resetAll();
  });

  it('should return the correct rank for a user', async () => {
    const userWithPoints = { ...safeUser, points: 100 };
    mockingoose(UserModel).toReturn(userWithPoints, 'findOne');
    mockingoose(UserModel).toReturn(5, 'countDocuments');

    const result = await getRankForUser(safeUser.username);
    if ('rank' in result) {
      expect(result.rank).toBe(6); // 5 users with higher points + 1
    } else {
      throw new Error('Expected rank result');
    }
  });

  it('should return an error if user is not found', async () => {
    mockingoose(UserModel).toReturn(null, 'findOne');

    const result = await getRankForUser('nonexistentuser');

    expect('error' in result).toBe(true);
  });

  it('should return an error if there is a database error', async () => {
    mockingoose(UserModel).toReturn(new Error('Error finding user'), 'findOne');

    const result = await getRankForUser(safeUser.username);

    expect('error' in result).toBe(true);
  });
});

describe('updateUserPreferences', () => {
  beforeEach(() => {
    mockingoose.resetAll();
  });

  it('should update user preferences successfully', async () => {
    const userWithPreferences = {
      ...safeUser,
      preferences: new Array(1000).fill(0),
      save: jest.fn().mockResolvedValue(true),
    };
    mockingoose(UserModel).toReturn(userWithPreferences, 'findById');

    const updates = [
      { index: 0, value: 1 },
      { index: 1, value: 2 },
    ];

    const result = await updateUserPreferences(safeUser._id.toString(), updates);
    if (!('error' in result)) {
      expect(result.preferences[0]).toBe(1);
      expect(result.preferences[1]).toBe(2);
    }
  });

  it('should return an error if user is not found', async () => {
    mockingoose(UserModel).toReturn(null, 'findById');

    const updates = [{ index: 0, value: 1 }];
    const result = await updateUserPreferences('nonexistentid', updates);

    expect('error' in result).toBe(true);
  });

  it('should return an error if there is a database error', async () => {
    mockingoose(UserModel).toReturn(new Error('Error updating preferences'), 'findById');

    const updates = [{ index: 0, value: 1 }];
    const result = await updateUserPreferences(safeUser._id.toString(), updates);

    expect('error' in result).toBe(true);
  });
});

describe('getUserRecommendations', () => {
  beforeEach(() => {
    mockingoose.resetAll();
  });

  it('should return recommendations for a user', async () => {
    const userWithPreferences = {
      ...safeUser,
      preferences: new Array(1000).fill(0),
    };
    mockingoose(UserModel).toReturn(userWithPreferences, 'findById');

    const mockQuestion = {
      _id: new mongoose.Types.ObjectId(),
      title: 'Test Question',
      text: 'Test Question Text',
      tags: [{ name: 'test' }],
      answers: [],
      comments: [],
    };

    mockingoose(QuestionModel).toReturn([mockQuestion], 'find').toReturn(mockQuestion, 'populate');

    const result = await getUserRecommendations(safeUser._id.toString());
    if (Array.isArray(result)) {
      expect(result[0]).toHaveProperty('question');
      expect(result[0]).toHaveProperty('similarity');
    }
  });

  it('should return an error if user is not found', async () => {
    mockingoose(UserModel).toReturn(null, 'findById');

    const result = await getUserRecommendations('nonexistentid');

    expect('error' in result).toBe(true);
  });

  it('should return an error if there is a database error', async () => {
    mockingoose(UserModel).toReturn(new Error('Error finding user'), 'findById');

    const result = await getUserRecommendations(safeUser._id.toString());

    expect('error' in result).toBe(true);
  });
});

describe('appendPointsHistory', () => {
  beforeEach(() => {
    mockingoose.resetAll();
  });

  it("should append a new history item to the user's pointsHistory", async () => {
    const userWithHistory = {
      ...safeUser,
      pointsHistory: ['Initial points: 0'],
    };
    const updatedUserWithHistory = {
      ...userWithHistory,
      pointsHistory: [
        ...userWithHistory.pointsHistory,
        'Earned 10 points for answering a question',
      ],
    };

    mockingoose(UserModel).toReturn(updatedUserWithHistory, 'findByIdAndUpdate');

    const historyItem = 'Earned 10 points for answering a question';
    const result = await appendPointsHistory(safeUser._id.toString(), historyItem);

    if ('pointsHistory' in result) {
      expect(result.pointsHistory).toContain(historyItem);
      expect(result.pointsHistory.length).toBe(2);
    }
  });

  it('should return an error if user is not found', async () => {
    mockingoose(UserModel).toReturn(null, 'findByIdAndUpdate');

    const historyItem = 'Earned 10 points for answering a question';
    const result = await appendPointsHistory('nonexistentid', historyItem);

    expect('error' in result).toBe(true);
  });

  it('should return an error if there is a database error', async () => {
    mockingoose(UserModel).toReturn(new Error('Database error'), 'findByIdAndUpdate');

    const historyItem = 'Earned 10 points for answering a question';
    const result = await appendPointsHistory(safeUser._id.toString(), historyItem);

    expect('error' in result).toBe(true);
  });
});

describe('getPointsHistory', () => {
  beforeEach(() => {
    mockingoose.resetAll();
  });

  it('should return the points history for a user', async () => {
    const pointsHistoryData = ['Initial points: 0', 'Earned 10 points for answering a question'];
    const userWithHistory = {
      ...safeUser,
      pointsHistory: pointsHistoryData,
    };

    mockingoose(UserModel).toReturn(userWithHistory, 'findOne');

    const result = await getPointsHistory(safeUser.username);

    if (Array.isArray(result)) {
      expect(result).toEqual(pointsHistoryData);
      expect(result.length).toBe(2);
    } else {
      throw new Error('Expected an array of history items, got an error object');
    }
  });

  it('should return an empty array if user has no points history', async () => {
    const userWithoutHistory = {
      ...safeUser,
      pointsHistory: [],
    };

    mockingoose(UserModel).toReturn(userWithoutHistory, 'findOne');

    const result = await getPointsHistory(safeUser.username);

    if (Array.isArray(result)) {
      expect(result).toEqual([]);
      expect(result.length).toBe(0);
    } else {
      throw new Error('Expected an empty array, got an error object');
    }
  });

  it('should return an error if user is not found', async () => {
    mockingoose(UserModel).toReturn(null, 'findOne');

    const result = await getPointsHistory('nonexistentuser');

    expect('error' in result).toBe(true);
  });

  it('should return an error if there is a database error', async () => {
    mockingoose(UserModel).toReturn(new Error('Database error'), 'findOne');

    const result = await getPointsHistory(safeUser.username);

    expect('error' in result).toBe(true);
  });
});

describe('decayInactiveUserPoints', () => {
  beforeEach(() => {
    mockingoose.resetAll();
    jest.useFakeTimers();
    jest.setSystemTime(new Date('2024-04-15')); // Fixed current date for testing
  });

  afterEach(() => {
    jest.useRealTimers();
  });

  it('should decay points for inactive users correctly', async () => {
    // Create inactive users with different periods of inactivity
    const sixtyDaysAgo = new Date('2024-02-15'); // Exactly 60 days ago
    const ninetyDaysAgo = new Date('2024-01-16'); // 90 days ago (1 decay period)
    const oneHundredTwentyDaysAgo = new Date('2023-12-17'); // 120 days ago (2 decay periods)

    const inactiveUsers = [
      { ...user, _id: new mongoose.Types.ObjectId(), points: 100, lastActive: sixtyDaysAgo },
      { ...user, _id: new mongoose.Types.ObjectId(), points: 100, lastActive: ninetyDaysAgo },
      {
        ...user,
        _id: new mongoose.Types.ObjectId(),
        points: 100,
        lastActive: oneHundredTwentyDaysAgo,
      },
    ];

    // Mock the find and updateOne methods
    mockingoose(UserModel).toReturn(inactiveUsers, 'find');

    const updateOneSpy = jest
      .spyOn(UserModel, 'updateOne')
      .mockResolvedValue({ nModified: 1 } as any);

    await decayInactiveUserPoints();

    expect(updateOneSpy).toHaveBeenCalledTimes(3);

    // Verify that calls were made with the correct point calculations
    // Type assertion is necessary to avoid TypeScript errors
    const updateCalls = updateOneSpy.mock.calls;

    expect(
      updateCalls.some(call => {
        const updateQuery = call[1] as { $set?: { points: number } };
        return updateQuery.$set && updateQuery.$set.points === 81;
      }),
    ).toBe(true);

    expect(
      updateCalls.some(call => {
        const updateQuery = call[1] as { $set?: { points: number } };
        return updateQuery.$set && updateQuery.$set.points === 72;
      }),
    ).toBe(true);

    updateOneSpy.mockRestore();
  });

  it('should handle database errors gracefully', async () => {
    // Mock find to throw an error
    mockingoose(UserModel).toReturn(new Error('Database error'), 'find');

    // This function should not throw any errors
    await expect(decayInactiveUserPoints()).resolves.not.toThrow();
  });

  it('should not update users who are active within the 60-day threshold', async () => {
    mockingoose(UserModel).toReturn([], 'find');

    const updateOneSpy = jest.spyOn(UserModel, 'updateOne');

    await decayInactiveUserPoints();

    // No user should be updated
    expect(updateOneSpy).not.toHaveBeenCalled();

    updateOneSpy.mockRestore();
  });
});

// Test the formatError utility function
describe('formatError utility', () => {
  // We need to access the private formatError function
  // Since it's not exported, we'll test it indirectly through a function that uses it

  it('should format Error objects correctly', async () => {
    // Mock a function that will fail with an Error object
    jest.spyOn(UserModel, 'findOne').mockImplementationOnce(() => {
      throw new Error('Test error message');
    });

    const result = await getUserByUsername('testuser');

    expect('error' in result).toBe(true);
    if ('error' in result) {
      expect(result.error).toContain('Test error message');
    }
  });

  it('should format non-Error objects correctly', async () => {
    // Mock a function that will fail with a string
    jest.spyOn(UserModel, 'findOne').mockImplementationOnce(() => {
      throw 'String error message';
    });

    const result = await getUserByUsername('testuser');

    expect('error' in result).toBe(true);
    if ('error' in result) {
      expect(result.error).toContain('String error message');
    }
  });
});

describe('saveUser edge cases', () => {
  beforeEach(() => {
    mockingoose.resetAll();
  });

  it('should throw an error when create returns null', async () => {
    // Explicitly return null from the create operation
    jest.spyOn(UserModel, 'create').mockResolvedValueOnce(null as any);

    const result = await saveUser(user);

    expect('error' in result).toBe(true);
    if ('error' in result) {
      expect(result.error).toContain('Failed to create user');
    }
  });
});

// Additional edge cases for updateUserPreferences
describe('updateUserPreferences additional cases', () => {
  beforeEach(() => {
    mockingoose.resetAll();
  });

  it('should ignore preference updates with out-of-range indices', async () => {
    const userWithPreferences = {
      ...safeUser,
      preferences: new Array(1000).fill(0),
      save: jest.fn().mockResolvedValue(true),
    };
    mockingoose(UserModel).toReturn(userWithPreferences, 'findById');

    // Include some valid and some invalid indices
    const updates = [
      { index: 5, value: 1 }, // Valid
      { index: 999, value: 2 }, // Valid - boundary
      { index: 1000, value: 3 }, // Invalid - too high
      { index: -1, value: 4 }, // Invalid - negative
    ];

    const result = await updateUserPreferences(safeUser._id.toString(), updates);

    if (!('error' in result)) {
      // Valid indices should be updated
      expect(result.preferences[5]).toBe(1);
      expect(result.preferences[999]).toBe(2);

      // Invalid indices should be ignored
      expect(result.preferences.length).toBe(1000); // Length shouldn't change

      // The save method should still be called once
      expect(userWithPreferences.save).toHaveBeenCalledTimes(1);
    }
  });
});

// Additional edge cases for getUserRecommendations
describe('getUserRecommendations additional cases', () => {
  beforeEach(() => {
    mockingoose.resetAll();
  });

  it('should handle empty tag vectors correctly', async () => {
    // User with all zeros in preferences
    const userWithZeroPreferences = {
      ...safeUser,
      preferences: new Array(1000).fill(0),
    };
    mockingoose(UserModel).toReturn(userWithZeroPreferences, 'findById');

    // Mock a question with no tags (empty vector)
    const mockQuestion = {
      _id: new mongoose.Types.ObjectId(),
      title: 'Test Question',
      text: 'Test Question Text',
      tags: [], // Empty tags array
      answers: [],
      comments: [],
      views: [],
    };

    mockingoose(QuestionModel).toReturn([mockQuestion], 'find');

    const result = await getUserRecommendations(safeUser._id.toString());

    // Should return an array with the question and similarity of 0 (as both vectors are empty/all zeros)
    if (Array.isArray(result)) {
      expect(result).toHaveLength(1);
      expect(result[0].similarity).toBe(0); // Zero similarity when both vectors are zero
    }
  });

  it('should sort recommendations correctly, with viewed questions at the end', async () => {
    // User with some preferences values
    const userWithPreferences = {
      ...safeUser,
      preferences: new Array(1000).fill(0).map((_, i) => (i % 2 === 0 ? 1 : 0)), // Even indices have value 1
      username: 'test-user',
    };
    mockingoose(UserModel).toReturn(userWithPreferences, 'findById');

    // Mock questions with varying similarity and view status
    const mockQuestions = [
      {
        _id: new mongoose.Types.ObjectId(),
        title: 'Viewed High Similarity',
        text: 'Question Text',
        tags: [{ name: 'tag0' }, { name: 'tag2' }], // High similarity tags
        answers: [],
        comments: [],
        views: ['test-user'], // Viewed by the test user
      },
      {
        _id: new mongoose.Types.ObjectId(),
        title: 'Unviewed Low Similarity',
        text: 'Question Text',
        tags: [{ name: 'tag1' }, { name: 'tag3' }], // Low similarity tags
        answers: [],
        comments: [],
        views: [], // Not viewed
      },
      {
        _id: new mongoose.Types.ObjectId(),
        title: 'Unviewed High Similarity',
        text: 'Question Text',
        tags: [{ name: 'tag0' }, { name: 'tag2' }, { name: 'tag4' }], // High similarity tags
        answers: [],
        comments: [],
        views: [], // Not viewed
      },
    ];

    // Mock tagIndexMap for the test
    jest.mock(
      '@fake-stack-overflow/shared/tagIndexMap.json',
      () => ({
        tag0: 0,
        tag1: 1,
        tag2: 2,
        tag3: 3,
        tag4: 4,
      }),
      { virtual: true },
    );

    mockingoose(QuestionModel).toReturn(mockQuestions, 'find');

    const result = await getUserRecommendations(safeUser._id.toString());

    if (Array.isArray(result)) {
      // Expect the unviewed high similarity question to come first
      expect(result[0].question.title).toBe('Unviewed High Similarity');

      // Expect the viewed high similarity question to come last, despite high similarity
      expect(result[result.length - 1].question.title).toBe('Viewed High Similarity');
    }
  });

  it('should handle nonexistent tag indices gracefully', async () => {
    const userWithPreferences = {
      ...safeUser,
      preferences: new Array(1000).fill(1), // All preferences set to 1
    };
    mockingoose(UserModel).toReturn(userWithPreferences, 'findById');

    // Mock a question with a tag that doesn't exist in the tagIndexMap
    const mockQuestion = {
      _id: new mongoose.Types.ObjectId(),
      title: 'Question with Unknown Tag',
      text: 'Question Text',
      tags: [{ name: 'nonexistent-tag' }], // Tag not in the index map
      answers: [],
      comments: [],
      views: [],
    };

    // Mock the tag index map to be empty
    jest.mock('@fake-stack-overflow/shared/tagIndexMap.json', () => ({}), { virtual: true });

    mockingoose(QuestionModel).toReturn([mockQuestion], 'find');

    // Function should still work without errors
    const result = await getUserRecommendations(safeUser._id.toString());

    if (Array.isArray(result)) {
      expect(result).toHaveLength(1);
      // Similarity will be 0 since no tags matched
      expect(result[0].similarity).toBe(0);
    }
  });
});<|MERGE_RESOLUTION|>--- conflicted
+++ resolved
@@ -1,8 +1,8 @@
 import mongoose from 'mongoose';
 import UserModel from '../../models/users.model';
 import QuestionModel from '../../models/questions.model';
+import QuestionModel from '../../models/questions.model';
 import {
-<<<<<<< HEAD
   deleteUserByUsername,
   getUserByUsername,
   getUsersList,
@@ -15,14 +15,6 @@
   getUserRecommendations,
   appendPointsHistory,
   getPointsHistory,
-=======
-  getTop10ByPoints,
-  getRankForUser,
-  updateUserPreferences,
-  appendPointsHistory,
-  getPointsHistory,
-  getUserRecommendations,
->>>>>>> 12e9b626
   decayInactiveUserPoints,
 } from '../../services/user.service';
 import { SafeDatabaseUser } from '../../types/types';
@@ -38,21 +30,6 @@
 describe('User Service - Extended Coverage', () => {
   it('should retrieve top 10 users by points', async () => {
     mockingoose(UserModel).toReturn([safeUser], 'find');
-<<<<<<< HEAD
-
-    const retrievedUsers = (await getUsersList()) as SafeDatabaseUser[];
-
-    expect(retrievedUsers[0].username).toEqual(safeUser.username);
-    expect(retrievedUsers[0].dateJoined).toEqual(safeUser.dateJoined);
-  });
-
-  it('should throw an error if there is an error while searching the database', async () => {
-    mockingoose(UserModel).toReturn(new Error('Error finding document'), 'find');
-
-    const getUsersError = await getUsersList();
-
-    expect('error' in getUsersError).toBe(true);
-=======
     const result = await getTop10ByPoints();
     expect(Array.isArray(result)).toBe(true);
   });
@@ -61,7 +38,6 @@
     mockingoose(UserModel).toReturn(new Error('DB error'), 'find');
     const result = await getTop10ByPoints();
     expect('error' in result).toBe(true);
->>>>>>> 12e9b626
   });
 
   it('should retrieve rank for user', async () => {
@@ -90,27 +66,53 @@
 
     mockingoose(UserModel).toReturn(updatedPreferencesUser, 'findOne');
 
-    const result = await updateUserPreferences(
-      safeUser._id.toString(),
-      [{ index: 0, value: 2 }],
+    const result = await updateUserPreferences(safeUser._id.toString(), [{ index: 0, value: 2 }]);
+
+    expect((result as SafeDatabaseUser).preferences[0]).toBe(2);
+  });
+
+  it('should return error if user not found for appendPointsHistory', async () => {
+    mockingoose(UserModel).toReturn(null, 'findOneAndUpdate');
+    const result = await appendPointsHistory(safeUser._id.toString(), 'test');
+    expect('error' in result).toBe(true);
+  });
+
+  it('should retrieve points history', async () => {
+    mockingoose(UserModel).toReturn({ pointsHistory: ['x'] }, 'findOne');
+    const result = await getPointsHistory(user.username);
+    expect(Array.isArray(result)).toBe(true);
+  });
+
+  it('should return error if getPointsHistory user not found', async () => {
+    mockingoose(UserModel).toReturn(null, 'findOne');
+    const result = await getPointsHistory(user.username);
+    expect('error' in result).toBe(true);
+  });
+
+  it('should retrieve user recommendations (mocked)', async () => {
+    const mockedUser = {
+      ...user,
+      preferences: Array(1000).fill(1),
+      username: user.username,
+    };
+
+    // Service uses findById ➜ op name 'findOne'
+    mockingoose(UserModel).toReturn(mockedUser, 'findOne');
+
+    mockingoose(QuestionModel).toReturn(
+      [
+        {
+          tags: [{ name: 'javascript' }],
+          views: [],
+        },
+      ],
+      'find',
     );
 
-    expect((result as SafeDatabaseUser).preferences[0]).toBe(2);
-  });
-
-  it('should append points history', async () => {
-    mockingoose(UserModel).toReturn(
-      { ...safeUser, pointsHistory: ['initial'] },
-      'findOneAndUpdate',
-    );
-    const result = (await appendPointsHistory(
-      safeUser._id.toString(),
-      'test',
-    )) as SafeDatabaseUser;
-    expect(result.pointsHistory).toContain('initial');
-  });
-
-<<<<<<< HEAD
+    const result = await getUserRecommendations(safeUser._id.toString());
+    expect(Array.isArray(result)).toBe(true);
+  });
+
   it('should throw an error if a database error while deleting', async () => {
     mockingoose(UserModel).toReturn(new Error('Error deleting object'), 'findOneAndDelete');
 
@@ -159,64 +161,48 @@
   });
 
   it('should throw an error if the username is not found', async () => {
-=======
-  it('should return error if user not found for appendPointsHistory', async () => {
->>>>>>> 12e9b626
     mockingoose(UserModel).toReturn(null, 'findOneAndUpdate');
-    const result = await appendPointsHistory(safeUser._id.toString(), 'test');
-    expect('error' in result).toBe(true);
-  });
-
-  it('should retrieve points history', async () => {
-    mockingoose(UserModel).toReturn({ pointsHistory: ['x'] }, 'findOne');
-    const result = await getPointsHistory(user.username);
-    expect(Array.isArray(result)).toBe(true);
-  });
-
-  it('should return error if getPointsHistory user not found', async () => {
-    mockingoose(UserModel).toReturn(null, 'findOne');
-    const result = await getPointsHistory(user.username);
-    expect('error' in result).toBe(true);
-  });
-
-  it('should retrieve user recommendations (mocked)', async () => {
-    const mockedUser = {
-      ...user,
-      preferences: Array(1000).fill(1),
-      username: user.username,
-    };
-
-    // Service uses findById ➜ op name 'findOne'
-    mockingoose(UserModel).toReturn(mockedUser, 'findOne');
-
-    mockingoose(QuestionModel).toReturn(
-      [
-        {
-          tags: [{ name: 'javascript' }],
-          views: [],
-        },
-      ],
-      'find',
-    );
-
-    const result = await getUserRecommendations(safeUser._id.toString());
-    expect(Array.isArray(result)).toBe(true);
-  });
-
-  it('should call decayInactiveUserPoints without error', async () => {
-    const now = Date.now();
-    const lastActive = new Date(now - 61 * 24 * 60 * 60 * 1000); // 61 days ago
-    const testUser = {
-      ...user,
-      lastActive,
-      points: 100,
-      _id: new mongoose.Types.ObjectId(),
-    };
-
-    mockingoose(UserModel).toReturn([testUser], 'find');
-    mockingoose(UserModel).toReturn(testUser, 'updateOne');
-
-    await expect(decayInactiveUserPoints()).resolves.toBeUndefined();
+
+    const updatedError = await updateUser(user.username, updates);
+
+    expect('error' in updatedError).toBe(true);
+  });
+
+  it('should throw an error if a database error while deleting', async () => {
+    mockingoose(UserModel).toReturn(new Error('Error updating object'), 'findOneAndUpdate');
+
+    const updatedError = await updateUser(user.username, updates);
+
+    expect('error' in updatedError).toBe(true);
+  });
+
+  it('should update the biography if the user is found', async () => {
+    const newBio = 'This is a new biography';
+    // Make a new partial updates object just for biography
+    const biographyUpdates: Partial<User> = { biography: newBio };
+
+    // Mock the DB to return a safe user (i.e., no password in results)
+    mockingoose(UserModel).toReturn({ ...safeUpdatedUser, biography: newBio }, 'findOneAndUpdate');
+
+    const result = await updateUser(user.username, biographyUpdates);
+
+    // Check that the result is a SafeUser and the biography got updated
+    if ('username' in result) {
+      expect(result.biography).toEqual(newBio);
+    } else {
+      throw new Error('Expected a safe user, got an error object.');
+    }
+  });
+
+  it('should return an error if biography update fails because user not found', async () => {
+    // Simulate user not found
+    mockingoose(UserModel).toReturn(null, 'findOneAndUpdate');
+
+    const newBio = 'No user found test';
+    const biographyUpdates: Partial<User> = { biography: newBio };
+    const updatedError = await updateUser(user.username, biographyUpdates);
+
+    expect('error' in updatedError).toBe(true);
   });
 });
 
