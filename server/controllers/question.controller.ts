import express, { Response } from 'express';
import { ObjectId } from 'mongodb';
import tagIndexMap from '@fake-stack-overflow/shared/tagIndexMap.json';
import {
  Question,
  FindQuestionRequest,
  FindQuestionByIdRequest,
  AddQuestionRequest,
  FakeSOSocket,
  PopulatedDatabaseQuestion,
  QuestionVoteRequest,
  Tag,
  BadgeNameType,
  BadgeDescriptionType,
} from '../types/types';
import { BadgeName, BadgeDescription } from '../types/badgeConstants';
import {
  addVoteToQuestion,
  fetchAndIncrementQuestionViewsById,
  filterQuestionsByAskedBy,
  filterQuestionsBySearch,
  getQuestionsByOrder,
  saveQuestion,
} from '../services/question.service';
import { processTags } from '../services/tag.service';
import { populateDocument } from '../utils/database.util';
import { updateUserPreferences } from '../services/user.service';
import getGeminiResponse from '../services/gemini.service';
import { saveAnswer, addAnswerToQuestion } from '../services/answer.service';
import QuestionModel from '../models/questions.model';
import UserModel from '../models/users.model';
<<<<<<< HEAD
import { awardBadge, saveBadge } from '../services/badge.service';
import BadgeModel from '../models/badge.model';
=======
>>>>>>> c88dd057
import { awardingBadgeHelper } from '../utils/badge.util';

const questionController = (socket: FakeSOSocket) => {
  const router = express.Router();

  /**
   * adds a badge to the user if it does not exist, or updates the progress of the badge if it does.
   * @param username the username of the user to award the badge to
   * @param badgeName the name of the badge to award
   * @param badgeDescription the description of the badge to award
   * @param progressGained the progress gained towards the badge
   * @returns a promise that resolves to void
   */
  async function awardingBadgeHelper(
    username: string,
    badgeName: BadgeNameType,
    badgeDescription: BadgeDescriptionType,
  ): Promise<void> {
    const user = await UserModel.findOne({ username });
    if (!user) {
      throw new Error('User not found');
    }
    const badgeIds = user.badges;
    const badge = await BadgeModel.findOne({ _id: { $in: badgeIds }, name: badgeName });
    if (!badge) {
      const createdBadge = await saveBadge(username, badgeName, badgeDescription);
      if ('error' in createdBadge) {
        throw new Error('Error in creating badge');
      }
    }

    const updatedBadge = await awardBadge(username, badgeName, badgeDescription);
    if ('error' in updatedBadge) {
      throw new Error('Error in updating badge progress');
    }
  }

  /**
   * Retrieves a list of questions filtered by a search term and ordered by a specified criterion.
   */
  const getQuestionsByFilter = async (req: FindQuestionRequest, res: Response): Promise<void> => {
    const order = (req.query.order as string) || 'mostViewed';
    const search = (req.query.search as string) || '';
    const askedBy = req.query.askedBy as string | undefined;

    try {
      let qlist: PopulatedDatabaseQuestion[] = await getQuestionsByOrder(order);

      // Filter by askedBy if provided
      if (askedBy) {
        qlist = filterQuestionsByAskedBy(qlist, askedBy);
      }

      // Filter by search keyword and tags
      const resqlist: PopulatedDatabaseQuestion[] = filterQuestionsBySearch(qlist, search);
      res.json(resqlist);
    } catch (err: unknown) {
      if (err instanceof Error) {
        res.status(500).send(`Error when fetching questions by filter: ${err.message}`);
      } else {
        res.status(500).send(`Error when fetching questions by filter`);
      }
    }
  };

  /**
   * Retrieves a question by its unique ID, and increments the view count for that question.
   */
  const getQuestionById = async (req: FindQuestionByIdRequest, res: Response): Promise<void> => {
    const { qid } = req.params;
    const username = req.query.username as string | undefined;

    if (!ObjectId.isValid(qid)) {
      res.status(400).send('Invalid ID format');
      return;
    }

    if (!username) {
      res.status(400).send('Invalid username requesting question.');
      return;
    }

    try {
      const q = await fetchAndIncrementQuestionViewsById(qid, username);

      if ('error' in q) {
        throw new Error('Error while fetching question by id');
      }

      // Update user preferences based on the question's tags for a view.
      const viewImpact = 0.1;
      const updates = q.tags
        .map(tag => {
          const tagName = tag.name as keyof typeof tagIndexMap;
          const index = tagIndexMap[tagName];
          return index !== undefined ? { index, value: viewImpact } : null;
        })
        .filter((update): update is { index: number; value: number } => update !== null);

      // Retrieve the user record for the viewer
      const userRecord = await UserModel.findOne({ username });
      if (userRecord) {
        await updateUserPreferences(userRecord._id.toString(), updates);
      }

      socket.emit('viewsUpdate', q);
      res.json(q);
    } catch (err: unknown) {
      if (err instanceof Error) {
        res.status(500).send(`Error when fetching question by id: ${err.message}`);
      } else {
        res.status(500).send(`Error when fetching question by id`);
      }
    }
  };

  /**
   * Validates the question object to ensure it contains all the necessary fields.
   */
  const isQuestionBodyValid = (question: Question): boolean =>
    question.title !== undefined &&
    question.title !== '' &&
    question.text !== undefined &&
    question.text !== '' &&
    question.tags !== undefined &&
    question.tags.length > 0 &&
    question.askedBy !== undefined &&
    question.askedBy !== '' &&
    question.askDateTime !== undefined &&
    question.askDateTime !== null;

  /**
   * Adds a new question to the database.
   */
  const addQuestion = async (req: AddQuestionRequest, res: Response): Promise<void> => {
    if (!isQuestionBodyValid(req.body)) {
      res.status(400).send('Invalid question body');
      return;
    }

    const question: Question = req.body;

    try {
      const questionswithtags = {
        ...question,
        tags: await processTags(question.tags),
      };

      if (questionswithtags.tags.length === 0) {
        throw new Error('Invalid tags');
      }

      // Save the question and broadcast updates
      const result = await saveQuestion(questionswithtags, socket);
      if ('error' in result) {
        throw new Error(result.error);
      }

      // Populate the new question document and cast it as a PopulatedDatabaseQuestion
      const populatedQuestion = (await populateDocument(
        result._id.toString(),
        'question',
      )) as PopulatedDatabaseQuestion;
      if ('error' in populatedQuestion) {
        throw new Error(String(populatedQuestion.error));
      }

      // Update user preferences for asking a question (+1 per tag)
      const voteImpact = 1;
      const updates = populatedQuestion.tags
        .map((tag: Tag) => {
          const tagName = tag.name as keyof typeof tagIndexMap;
          const index = tagIndexMap[tagName];
          return index !== undefined ? { index, value: voteImpact } : null;
        })
        .filter((update): update is { index: number; value: number } => update !== null);

      const userRecord = await UserModel.findOne({ username: populatedQuestion.askedBy });
      if (userRecord) {
        await updateUserPreferences(userRecord._id.toString(), updates);
      }

      socket.emit('questionUpdate', populatedQuestion);
      res.json(populatedQuestion);

      // ----- NEW: Trigger AI-generated answer asynchronously -----
      if (userRecord && userRecord.aiToggler) {
        // Build a prompt using the question's title and text
        const prompt = `${populatedQuestion.title}\n\n${populatedQuestion.text}`;

        // Call the Gemini API to generate an answer
        getGeminiResponse(prompt)
          .then(async (generatedText: string) => {
            try {
              // Prepend the italicized label to the generated text
              const aiAnswerText = `<em>AI-Generated Answer</em> ${generatedText}`;

              // Build the AI answer object. Ensure it has all required fields.
              const aiAnswer = {
                text: aiAnswerText,
                ansBy: 'AI',
                ansDateTime: new Date(),
                upVotes: [] as string[],
                downVotes: [] as string[],
                // eslint-disable-next-line @typescript-eslint/no-explicit-any
                comments: [] as any[],
              };

              // Save the AI-generated answer
              const savedAiAnswer = await saveAnswer(aiAnswer);
              if (!('error' in savedAiAnswer)) {
                // Attach the answer to the question thread
                await addAnswerToQuestion(populatedQuestion._id.toString(), savedAiAnswer);
                // Emit a custom event to update connected clients
                // eslint-disable-next-line @typescript-eslint/no-explicit-any
                (socket as any).emit('aiAnswerUpdate', savedAiAnswer);
              }
            } catch (error) {
              console.error('Error saving AI-generated answer:', error);
            }
          })
          .catch((error: unknown) => {
            console.error('Error generating AI answer:', error);
          });
      }
    } catch (err: unknown) {
      if (err instanceof Error) {
        res.status(500).send(`Error when saving question: ${err.message}`);
      } else {
        res.status(500).send(`Error when saving question`);
      }
    }
  };

  /**
   * Helper function to handle upvoting or downvoting a question.
   */
  const voteQuestion = async (
    req: QuestionVoteRequest,
    res: Response,
    type: 'upvote' | 'downvote',
  ): Promise<void> => {
    if (!req.body.qid || !req.body.username) {
      res.status(400).send('Invalid request');
      return;
    }

    const { qid, username } = req.body;

    try {
      // Register the vote and pass the socket so the service can broadcast the updated leaderboard
      const status = await addVoteToQuestion(qid, username, type, socket);
      if (status && 'error' in status) {
        throw new Error(status.error);
      }

      // Determine the vote impact: +0.5 for upvote, -0.5 for downvote
      const voteImpact = type === 'upvote' ? 0.5 : -0.5;

      // Fetch the question with its tags
      const question = await QuestionModel.findById(qid).populate<{ tags: Tag[] }>('tags');
      if (!question) {
        throw new Error('Question not found');
      }

      const updates = question.tags
        .map(tag => {
          const tagName = tag.name as keyof typeof tagIndexMap;
          const index = tagIndexMap[tagName];
          return index !== undefined ? { index, value: voteImpact } : null;
        })
        .filter((update): update is { index: number; value: number } => update !== null);
      // Fetch the user record to retrieve the user's ID
      const userRecord = await UserModel.findOne({ username });
      if (userRecord) {
        await updateUserPreferences(userRecord._id.toString(), updates);
      }

      // --- Begin: Update the curious cat badge progress ---
      if (type === 'upvote' && status.upVotes.length === 1) {
        await awardingBadgeHelper(username, BadgeName.CURIOUS_CAT, BadgeDescription.CURIOUS_CAT);
      }
      // --- End: Update the curious cat badge progress ---

<<<<<<< HEAD
      // --- Begin: Update the curious cat badge progress ---
      if (type === 'upvote' && status.upVotes.length === 1) {
        await awardingBadgeHelper(username, BadgeName.CURIOUS_CAT, BadgeDescription.CURIOUS_CAT);
      }
      // --- End: Update the curious cat badge progress ---

=======
>>>>>>> c88dd057
      // Emit the updated vote counts to all connected clients
      socket.emit('voteUpdate', { qid, upVotes: status.upVotes, downVotes: status.downVotes });
      res.json(status);
    } catch (err) {
      res.status(500).send(`Error when ${type}ing: ${(err as Error).message}`);
    }
  };

  /**
   * Handles upvoting a question.
   */
  const upvoteQuestion = async (req: QuestionVoteRequest, res: Response): Promise<void> => {
    voteQuestion(req, res, 'upvote');
  };

  /**
   * Handles downvoting a question.
   */
  const downvoteQuestion = async (req: QuestionVoteRequest, res: Response): Promise<void> => {
    voteQuestion(req, res, 'downvote');
  };

  // Define endpoints with appropriate HTTP verbs
  router.get('/getQuestion', getQuestionsByFilter);
  router.get('/getQuestionById/:qid', getQuestionById);
  router.post('/addQuestion', addQuestion);
  router.post('/upvoteQuestion', upvoteQuestion);
  router.post('/downvoteQuestion', downvoteQuestion);

  return router;
};

export default questionController;<|MERGE_RESOLUTION|>--- conflicted
+++ resolved
@@ -29,11 +29,8 @@
 import { saveAnswer, addAnswerToQuestion } from '../services/answer.service';
 import QuestionModel from '../models/questions.model';
 import UserModel from '../models/users.model';
-<<<<<<< HEAD
 import { awardBadge, saveBadge } from '../services/badge.service';
 import BadgeModel from '../models/badge.model';
-=======
->>>>>>> c88dd057
 import { awardingBadgeHelper } from '../utils/badge.util';
 
 const questionController = (socket: FakeSOSocket) => {
@@ -318,15 +315,6 @@
       }
       // --- End: Update the curious cat badge progress ---
 
-<<<<<<< HEAD
-      // --- Begin: Update the curious cat badge progress ---
-      if (type === 'upvote' && status.upVotes.length === 1) {
-        await awardingBadgeHelper(username, BadgeName.CURIOUS_CAT, BadgeDescription.CURIOUS_CAT);
-      }
-      // --- End: Update the curious cat badge progress ---
-
-=======
->>>>>>> c88dd057
       // Emit the updated vote counts to all connected clients
       socket.emit('voteUpdate', { qid, upVotes: status.upVotes, downVotes: status.downVotes });
       res.json(status);
