import dotenv from 'dotenv';
import express, { Request, Response } from 'express';
import mongoose from 'mongoose';
import cors from 'cors';
import { Server } from 'socket.io';
import * as http from 'http';

import answerController from './controllers/answer.controller';
import questionController from './controllers/question.controller';
import tagController from './controllers/tag.controller';
import commentController from './controllers/comment.controller';
import { FakeSOSocket } from './types/types';
import userController from './controllers/user.controller';
import messageController from './controllers/message.controller';
import chatController from './controllers/chat.controller';
import gameController from './controllers/game.controller';
import leaderboardController from './controllers/leaderboard.controller';
import sessionController from './controllers/session.controller';
<<<<<<< HEAD
import badgeController from './controllers/badge.controller';
=======
import registerCollabHandlers from './controllers/collab.controller';


>>>>>>> a9c3c304
dotenv.config();

const MONGO_URL = `${process.env.MONGODB_URI || 'mongodb://127.0.0.1:27017'}/fake_so`;
const CLIENT_URL = process.env.CLIENT_URL || 'http://localhost:3000';
const port = parseInt(process.env.PORT || '8000');

const app = express();
const server = http.createServer(app);
const socket: FakeSOSocket = new Server(server, {
  cors: { origin: '*' },
});

// Call registerCollabHandlers to set up collaboration events
registerCollabHandlers(socket);

function connectDatabase() {
  return mongoose.connect(MONGO_URL).catch(err => console.log('MongoDB connection error:', err));
}

function startServer() {
  connectDatabase();
  server.listen(port, () => {
    console.log(`Server is running on port ${port}`);
  });
}

<<<<<<< HEAD
socket.on('connection', socket => {
  console.log('A user connected ->', socket.id);
=======
>>>>>>> a9c3c304

socket.on('connection', (clientSocket) => {
  console.log('A user connected ->', clientSocket.id);


  clientSocket.on('disconnect', () => {
    console.log('User disconnected');
  });
});

process.on('SIGINT', async () => {
  await mongoose.disconnect();
  socket.close();
  server.close(() => {
    console.log('Server closed.');
    process.exit(0);
  });
});

app.use(
  cors({
    credentials: true,
    origin: [CLIENT_URL],
  }),
);

app.use(express.json());

app.get('/', (_: Request, res: Response) => {
  res.send('hello world');
  res.end();
});

app.use('/question', questionController(socket));
app.use('/tag', tagController());
app.use('/answer', answerController(socket));
app.use('/comment', commentController(socket));
app.use('/messaging', messageController(socket));
app.use('/user', userController(socket));
app.use('/chat', chatController(socket));
app.use('/games', gameController(socket));
app.use('/leaderboard', leaderboardController(socket));
app.use('/sessions', sessionController(socket));
app.use('/badge', badgeController());

export { app, server, startServer };<|MERGE_RESOLUTION|>--- conflicted
+++ resolved
@@ -16,13 +16,9 @@
 import gameController from './controllers/game.controller';
 import leaderboardController from './controllers/leaderboard.controller';
 import sessionController from './controllers/session.controller';
-<<<<<<< HEAD
 import badgeController from './controllers/badge.controller';
-=======
 import registerCollabHandlers from './controllers/collab.controller';
 
-
->>>>>>> a9c3c304
 dotenv.config();
 
 const MONGO_URL = `${process.env.MONGODB_URI || 'mongodb://127.0.0.1:27017'}/fake_so`;
@@ -48,12 +44,6 @@
     console.log(`Server is running on port ${port}`);
   });
 }
-
-<<<<<<< HEAD
-socket.on('connection', socket => {
-  console.log('A user connected ->', socket.id);
-=======
->>>>>>> a9c3c304
 
 socket.on('connection', (clientSocket) => {
   console.log('A user connected ->', clientSocket.id);
