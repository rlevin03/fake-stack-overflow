import dotenv from 'dotenv';
import express, { Request, Response } from 'express';
import mongoose from 'mongoose';
import cors from 'cors';
import { Server } from 'socket.io';
import * as http from 'http';

import './decayJob';
import answerController from './controllers/answer.controller';
import questionController from './controllers/question.controller';
import tagController from './controllers/tag.controller';
import commentController from './controllers/comment.controller';
import { FakeSOSocket } from './types/types';
import userController from './controllers/user.controller';
import messageController from './controllers/message.controller';
import chatController from './controllers/chat.controller';
import gameController from './controllers/game.controller';
import leaderboardController from './controllers/leaderboard.controller';
import sessionController from './controllers/session.controller';
import badgeController from './controllers/badge.controller';
import registerCollabHandlers from './controllers/collab.controller';
import { registerSocketHandlers } from './socketHandlers';

dotenv.config();

const MONGO_URL = `${process.env.MONGODB_URI || 'mongodb://127.0.0.1:27017'}/fake_so`;
const CLIENT_URL = (process.env.CLIENT_URL || 'https://cs4530-s25-605.onrender.com').replace(
  /\/$/,
  '',
);
const port = parseInt(process.env.PORT || '8000');

const app = express();
const server = http.createServer(app);
const socket: FakeSOSocket = new Server(server, {
  cors: {
<<<<<<< HEAD
    origin: CLIENT_URL,
=======
    origin: [CLIENT_URL, `${CLIENT_URL}/`],
    methods: ['GET', 'POST', 'PUT', 'DELETE'],
>>>>>>> fcf08110
    credentials: true,
  },
});


// Call registerCollabHandlers to set up collaboration events
registerCollabHandlers(socket);

// Register our autocomplete (and any other) socket event handlers.
registerSocketHandlers(socket);

function connectDatabase() {
  return mongoose.connect(MONGO_URL).catch(err => console.log('MongoDB connection error:', err));
}

function startServer() {
  connectDatabase();
  server.listen(port, () => {
    console.log(`Server is running on port ${port}`);
  });
}

socket.on('connection', clientSocket => {
  console.log('A user connected ->', clientSocket.id);

  clientSocket.on('disconnect', () => {
    console.log('User disconnected');
  });
});

process.on('SIGINT', async () => {
  await mongoose.disconnect();
  socket.close();
  server.close(() => {
    console.log('Server closed.');
    process.exit(0);
  });
});

app.use(
  cors({
    credentials: true,
    origin: [CLIENT_URL, `${CLIENT_URL}/`],
    methods: ['GET', 'POST', 'PUT', 'DELETE', 'OPTIONS'],
    allowedHeaders: ['Content-Type', 'Authorization'],
  }),
);

app.use(express.json());

app.get('/', (_: Request, res: Response) => {
  res.send('hello world');
  res.end();
});

app.use('/question', questionController(socket));
app.use('/tag', tagController());
app.use('/answer', answerController(socket));
app.use('/comment', commentController(socket));
app.use('/messaging', messageController(socket));
app.use('/user', userController(socket));
app.use('/chat', chatController(socket));
app.use('/games', gameController(socket));
app.use('/leaderboard', leaderboardController(socket));
app.use('/sessions', sessionController(socket));
app.use('/badge', badgeController());

export { app, server, startServer };<|MERGE_RESOLUTION|>--- conflicted
+++ resolved
@@ -34,12 +34,7 @@
 const server = http.createServer(app);
 const socket: FakeSOSocket = new Server(server, {
   cors: {
-<<<<<<< HEAD
     origin: CLIENT_URL,
-=======
-    origin: [CLIENT_URL, `${CLIENT_URL}/`],
-    methods: ['GET', 'POST', 'PUT', 'DELETE'],
->>>>>>> fcf08110
     credentials: true,
   },
 });
