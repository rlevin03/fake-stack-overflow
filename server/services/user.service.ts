--- conflicted
+++ resolved
@@ -47,11 +47,8 @@
       username: result.username,
       dateJoined: result.dateJoined,
       biography: result.biography,
-<<<<<<< HEAD
+      preferences: result.preferences,
       points: result.points,
-=======
-      preferences: result.preferences,
->>>>>>> dde81bfc
     };
     return safeUser;
   } catch (error: unknown) {
@@ -308,4 +305,108 @@
   } catch (error) {
     return { error: `Error occurred when retrieving recommendations: ${error}` };
   }
+};
+
+/**
+ * Updates a user's 1000-dimensional preferences vector.
+ * Expects an array of updates: { index: number, value: number }.
+ */
+export const updateUserPreferences = async (
+  userId: string,
+  updates: { index: number; value: number }[],
+): Promise<UserResponse> => {
+  try {
+    const user = await UserModel.findById(userId);
+    if (!user) {
+      throw new Error('User not found');
+    }
+    // Update each specified index.
+    updates.forEach(({ index, value }) => {
+      if (index >= 0 && index < 1000) {
+        user.preferences[index] += value;
+      }
+    });
+    await user.save();
+
+    // Construct a safe user response (include preferences if needed).
+    const safeUser: SafeDatabaseUser = {
+      _id: user._id,
+      username: user.username,
+      dateJoined: user.dateJoined,
+      biography: user.biography,
+      // Optionally, include preferences if desired:
+      preferences: user.preferences,
+    };
+
+    return safeUser;
+  } catch (error) {
+    return { error: `Error occurred when updating preferences: ${error}` };
+  }
+};
+
+/**
+ * Retrieves recommendations for a user by comparing the user's preferences
+ * with the questions' tag vectors using cosine similarity.
+ */
+export const getUserRecommendations = async (
+  userId: string,
+): Promise<{ question: PopulatedDatabaseQuestion; similarity: number }[] | { error: string }> => {
+  try {
+    const user = await UserModel.findById(userId);
+    if (!user) {
+      throw new Error('User not found');
+    }
+
+    // Retrieve all questions and populate the tags so that we get the full Tag objects.
+    // New: retrieve questions with tags fully populated
+    const questions = await QuestionModel.find()
+      .populate<{ tags: DatabaseTag[] }>('tags')
+      .populate<{ answers: PopulatedDatabaseAnswer[] }>({
+        path: 'answers',
+        model: AnswerModel,
+        populate: { path: 'comments', model: CommentModel },
+      })
+      .populate<{ comments: DatabaseComment[] }>({
+        path: 'comments',
+        model: CommentModel,
+      })
+      .exec();
+
+    // Convert an array of Tag objects into a 1000-dimensional binary vector.
+    // We assume each populated tag has a 'name' property.
+    const tagsToVector = (tags: DatabaseTag[]): number[] => {
+      const vector = new Array(1000).fill(0);
+      for (const tag of tags) {
+        const index = (tagIndexMap as Record<string, number>)[tag.name];
+        if (index !== undefined) {
+          vector[index] = 1;
+        }
+      }
+      return vector;
+    };
+
+    // Compute cosine similarity between two vectors.
+    const cosineSimilarity = (vecA: number[], vecB: number[]): number => {
+      const dot = vecA.reduce((sum, a, i) => sum + a * vecB[i], 0);
+      const normA = Math.sqrt(vecA.reduce((sum, a) => sum + a * a, 0));
+      const normB = Math.sqrt(vecB.reduce((sum, b) => sum + b * b, 0));
+      if (normA === 0 || normB === 0) return 0;
+      return dot / (normA * normB);
+    };
+
+    // Compute similarity for each question.
+    const recommendations = await Promise.all(
+      questions.map(async question => {
+        const questionVector = await tagsToVector(question.tags);
+        const similarity = cosineSimilarity(user.preferences, questionVector);
+        return { question, similarity };
+      }),
+    );
+
+    // Sort recommendations from highest similarity to lowest.
+    recommendations.sort((a, b) => b.similarity - a.similarity);
+    return recommendations;
+  } catch (error) {
+    return { error: `Error occurred when retrieving recommendations: ${error}` };
+  }
 };